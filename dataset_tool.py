--- conflicted
+++ resolved
@@ -153,39 +153,21 @@
     return max_idx, iterate_images()
 
 #----------------------------------------------------------------------------
-<<<<<<< HEAD
-=======
-
->>>>>>> ef74d8cf
 def open_image_folder_v3(source_dir, *, max_images: Optional[int]):
   
     # Label Handler ##########################################################################################################################
     labels = {}
-<<<<<<< HEAD
-=======
-
->>>>>>> ef74d8cf
     # Change the name of the CSV file
     meta_fname = os.path.join(source_dir, 'dermamnist_224.csv')
     # Read CSV file from the directory
     df = pd.read_csv(meta_fname)
     ##########################################################################################################################################
 
-<<<<<<< HEAD
     all_image_files = df.iloc[:, 1]
-=======
-    # print(labels)
-    # exit(0)
-    all_image_files=df.iloc[:, 1]
->>>>>>> ef74d8cf
     all_labels = df.iloc[:, 2]
     length = len(all_image_files)
     max_idx = maybe_min(length, max_images)
 
-<<<<<<< HEAD
-=======
-
->>>>>>> ef74d8cf
     def iterate_images():
         for idx in range(len(all_image_files)):
             full_path = f'{source_dir}/dermamnist_224/{all_image_files[idx]}'
@@ -195,10 +177,6 @@
             
             yield dict(img=img, label=label_value)
             
-<<<<<<< HEAD
-=======
-
->>>>>>> ef74d8cf
             # yield dict(img=img, label=labels.get(arch_fname))
             if idx >= max_idx-1:
                 break
@@ -206,10 +184,116 @@
 
 #----------------------------------------------------------------------------
 
-<<<<<<< HEAD
-=======
-
->>>>>>> ef74d8cf
+def open_image_folder_v2(source_dir, *, max_images: Optional[int]):
+    input_images = []
+    for f in sorted(Path(source_dir).rglob('*')):
+        if is_image_ext(f) and os.path.isfile(f):
+            input_images.append(str(f))
+    #input_images = [str(f) for f in sorted(Path(source_dir).rglob('*')) if is_image_ext(f) and os.path.isfile(f)]
+    
+    # Load labels.
+    # labels = {}
+    # meta_fname = os.path.join(source_dir, 'dataset.json')
+    # if os.path.isfile(meta_fname):
+    #     with open(meta_fname, 'r') as file:
+    #         labels = json.load(file)['labels']
+    #         if labels is not None:
+    #             labels = { x[0]: x[1] for x in labels }
+    #         else:
+    #             labels = {}
+
+    # Label Handler ##########################################################################################################################
+    labels = {}
+
+    # Change the name of the CSV file
+    meta_fname = os.path.join(source_dir, 'dermamnist_224.csv')
+    # Read CSV file from the directory
+    df = pd.read_csv(meta_fname)
+
+    # # Create a dictionary with the unique labels
+    # unique_labels = df.iloc[:, 2].unique()
+    # label_int = {}
+    # # Sort the unique labels alphabeticaly
+    # unique_labels = sorted(unique_labels)
+    
+    # TODO: uncomment this for HAM10000 dataset
+    # for idx, label in enumerate(unique_labels, start=0):
+    #     label_int[label] = idx
+
+
+    for image, label in zip(df.iloc[:, 1], df.iloc[:, 2]):
+        # Remove condition if all labels are used
+        # if label == 'mel':
+        # TODO: uncomment this for HAM10000 dataset
+        # labels[image] = label_int[label]
+        labels[image] = label
+    ##########################################################################################################################################
+
+    max_idx = maybe_min(len(input_images), max_images)
+    # print(labels)
+    # exit(0)
+
+    def iterate_images():
+        for idx, fname in enumerate(input_images):
+            arch_fname = os.path.relpath(fname, source_dir)
+            arch_fname = arch_fname.replace('\\', '/')
+            img = np.array(PIL.Image.open(fname))
+            # print(fname)
+            dict_key = os.path.basename(fname)
+            # print(dict_key, labels.get(dict_key) )
+            # print(type(labels.get(dict_key) ))
+
+            # print(img.shape, labels.get(dict_key))
+            if labels.get(dict_key) is None:
+                print(f'{idx} {fname}')
+                exit(0)
+            yield dict(img=img, label=labels.get(dict_key))
+            
+
+            # yield dict(img=img, label=labels.get(arch_fname))
+            if idx >= max_idx-1:
+                break
+    return max_idx, iterate_images()
+
+#----------------------------------------------------------------------------
+
+def open_image_folder_v3(source_dir, *, max_images: Optional[int]):
+  
+    # Label Handler ##########################################################################################################################
+    labels = {}
+
+    # Change the name of the CSV file
+    meta_fname = os.path.join(source_dir, 'dermamnist_224.csv')
+    # Read CSV file from the directory
+    df = pd.read_csv(meta_fname)
+    ##########################################################################################################################################
+
+    # print(labels)
+    # exit(0)
+    all_image_files=df.iloc[:, 1]
+    all_labels = df.iloc[:, 2]
+    length = len(all_image_files)
+    max_idx = maybe_min(length, max_images)
+
+
+    def iterate_images():
+        for idx in range(len(all_image_files)):
+            full_path = f'{source_dir}/dermamnist_224/{all_image_files[idx]}'
+            img = np.array(PIL.Image.open(full_path))
+            label_value = all_labels[idx]
+            label_value = int(label_value)
+            
+            yield dict(img=img, label=label_value)
+            
+
+            # yield dict(img=img, label=labels.get(arch_fname))
+            if idx >= max_idx-1:
+                break
+    return max_idx, iterate_images()
+
+#----------------------------------------------------------------------------
+
+
 def open_image_zip(source, *, max_images: Optional[int]):
     with zipfile.ZipFile(source, mode='r') as z:
         input_images = [str(f) for f in sorted(z.namelist()) if is_image_ext(f)]
@@ -576,14 +660,7 @@
         img.save(image_bits, format='png', compress_level=0, optimize=False)
         save_bytes(os.path.join(archive_root_dir, archive_fname), image_bits.getbuffer())
         labels.append([archive_fname, image['label']] if image['label'] is not None else None)
-    
-    for i, x in enumerate(labels): 
-        if x is None:
-            print(f'{i} Warning: Some images are missing labels.  The dataset will not contain class labels.')
-<<<<<<< HEAD
-=======
-
->>>>>>> ef74d8cf
+
     metadata = {
         'labels': labels if all(x is not None for x in labels) else None
     }
